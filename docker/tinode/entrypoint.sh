--- conflicted
+++ resolved
@@ -89,7 +89,6 @@
 EOM
 fi
 
-<<<<<<< HEAD
 # Wait for database if needed.
 if [ ! -z "$WAIT_FOR" ] ; then
 	IFS=':' read -ra DB <<< "$WAIT_FOR"
@@ -100,38 +99,6 @@
 	until nc -z -v -w5 ${DB[0]} ${DB[1]}; do echo "waiting for ${WAIT_FOR}..."; sleep 5; done
 fi
 
-run_init_db=false
-run_tinode=false
-case "$SERVICES_TO_RUN" in
-"init-db")
-  run_init_db=true
-  ;;
-"tinode")
-  run_tinode=true
-  ;;
-"both")
-  run_init_db=true
-  run_tinode=true
-  ;;
-*)
-  echo "Invalid val for SERVICES_TO_RUN env var. Can be either 'init-db' or 'tinode' or 'both'."
-  exit 1
-  ;;
-esac
-
-echo "Will run init-db: ${run_init_db}, tinode: ${run_tinode}"
-
-touch /botdata/tino-password
-
-if [ "$run_init_db" == "true" ]; then
-  init_args=("--reset=${RESET_DB}" "--upgrade=${UPGRADE_DB}" "--config=${CONFIG}")
-  # Maybe load sample data?
-  if [ ! -z "$SAMPLE_DATA" ] ; then
-    init_args+=("--data=$SAMPLE_DATA")
-  fi
-  # Initialize the database if it has not been initialized yet or if data reset/upgrade has been requested.
-  ./init-db "${init_args[@]}" | grep "usr;tino;" > /botdata/tino-password
-=======
 init_args=("--reset=${RESET_DB}" "--upgrade=${UPGRADE_DB}" "--config=${CONFIG}" "--data=$SAMPLE_DATA")
 init_stdout=./init-db-stdout.txt
 # Initialize the database if it has not been initialized yet or if data reset/upgrade has been requested.
@@ -139,7 +106,6 @@
 if [ $? -ne 0 ]; then
 	echo "./init-db failed. Quitting."
 	exit 1
->>>>>>> dc143460
 fi
 
 # If sample data was provided, try to find Tino password.
