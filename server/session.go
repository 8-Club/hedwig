/******************************************************************************
 *
 *  Description :
 *
 *  Handling of user sessions/connections. One user may have multiple sesions.
 *  Each session may handle multiple topics
 *
 *****************************************************************************/

package main

import (
	"container/list"
	"encoding/json"
	"fmt"
	"net/http"
	"strings"
	"sync"
	"sync/atomic"
	"time"

	"github.com/gorilla/websocket"
	"github.com/tinode/chat/pbx"
	"github.com/tinode/chat/server/auth"
	"github.com/tinode/chat/server/logs"
	"github.com/tinode/chat/server/store"
	"github.com/tinode/chat/server/store/types"

	"golang.org/x/text/language"
)

// Maximum number of queued messages before session is considered stale and dropped.
const sendQueueLimit = 128

// Time given to a background session to terminate to avoid tiggering presence notifications.
// If session terminates (or unsubscribes from topic) in this time frame notifications are not sent at all.
const deferredNotificationsTimeout = time.Second * 5

var minSupportedVersionValue = parseVersion(minSupportedVersion)

// SessionProto is the type of the wire transport.
type SessionProto int

// Constants defining individual types of wire transports.
const (
	// NONE is undefined/not set.
	NONE SessionProto = iota
	// WEBSOCK represents websocket connection.
	WEBSOCK
	// LPOLL represents a long polling connection.
	LPOLL
	// GRPC is a gRPC connection
	GRPC
	// PROXY is temporary session used as a proxy at master node.
	PROXY
	// MULTIPLEX is a multiplexing session reprsenting a connection from proxy topic to master.
	MULTIPLEX
)

// Session represents a single WS connection or a long polling session. A user may have multiple
// sessions.
type Session struct {
	// protocol - NONE (unset), WEBSOCK, LPOLL, GRPC, PROXY, MULTIPLEX
	proto SessionProto

	// Session ID
	sid string

	// Websocket. Set only for websocket sessions.
	ws *websocket.Conn

	// Pointer to session's record in sessionStore. Set only for Long Poll sessions.
	lpTracker *list.Element

	// gRPC handle. Set only for gRPC clients.
	grpcnode pbx.Node_MessageLoopServer

	// Reference to the cluster node where the session has originated. Set only for cluster RPC sessions.
	clnode *ClusterNode

	// Reference to multiplexing session. Set only for proxy sessions.
	multi        *Session
	proxiedTopic string

	// IP address of the client. For long polling this is the IP of the last poll.
	remoteAddr string

	// User agent, a string provived by an authenticated client in {login} packet.
	userAgent string

	// Protocol version of the client: ((major & 0xff) << 8) | (minor & 0xff).
	ver int

	// Device ID of the client
	deviceID string
	// Platform: web, ios, android
	platf string
	// Human language of the client
	lang string
	// Country code of the client
	countryCode string

	// ID of the current user. Could be zero if session is not authenticated
	// or for multiplexing sessions.
	uid types.Uid

	// Authentication level - NONE (unset), ANON, AUTH, ROOT.
	authLvl auth.Level

	// Time when the long polling session was last refreshed
	lastTouched time.Time

	// Time when the session received any packer from client
	lastAction int64

	// Timer which triggers after some seconds to mark background session as foreground.
	bkgTimer *time.Timer

	// Number of subscribe/unsubscribe requests in flight.
	inflightReqs *sync.WaitGroup
	// Synchronizes access to session store in cluster mode:
	// subscribe/unsubscribe replies are asynchronous.
	sessionStoreLock sync.Mutex
	// Indicates that the session is terminating.
	// After this flag's been flipped to true, there must not be any more writes
	// into the session's send channel.
	// Read/written atomically.
	// 0 = false
	// 1 = true
	terminating int32

	// Background session: subscription presence notifications and online status are delayed.
	background bool

	// Outbound mesages, buffered.
	// The content must be serialized in format suitable for the session.
	send chan interface{}

	// Channel for shutting down the session, buffer 1.
	// Content in the same format as for 'send'
	stop chan interface{}

	// detach - channel for detaching session from topic, buffered.
	// Content is topic name to detach from.
	detach chan string

	// Map of topic subscriptions, indexed by topic name.
	// Don't access directly. Use getters/setters.
	subs map[string]*Subscription
	// Mutex for subs access: both topic go routines and network go routines access
	// subs concurrently.
	subsLock sync.RWMutex

	// Needed for long polling and grpc.
	lock sync.Mutex

	// Field used only in cluster mode by topic master node.

	// Type of proxy to master request being handled.
	proxyReq ProxyReqType
}

// Subscription is a mapper of sessions to topics.
type Subscription struct {
	// Channel to communicate with the topic, copy of Topic.clientMsg
	broadcast chan<- *ClientComMessage

	// Session sends a signal to Topic when this session is unsubscribed
	// This is a copy of Topic.unreg
	done chan<- *ClientComMessage

	// Channel to send {meta} requests, copy of Topic.meta
	meta chan<- *ClientComMessage

	// Channel to ping topic with session's updates, copy of Topic.supd
	supd chan<- *sessionUpdate
}

func (s *Session) addSub(topic string, sub *Subscription) {
	if s.multi != nil {
		s.multi.addSub(topic, sub)
		return
	}
	s.subsLock.Lock()

	// Sessions that serve as an interface between proxy topics and their masters (proxy sessions)
	// may have only one subscription, that is, to its master topic.
	// Normal sessions may be subscribed to multiple topics.

	if !s.isMultiplex() || s.countSub() == 0 {
		s.subs[topic] = sub
	}
	s.subsLock.Unlock()
}

func (s *Session) getSub(topic string) *Subscription {
	// Don't check s.multi here. Let it panic if called for proxy session.

	s.subsLock.RLock()
	defer s.subsLock.RUnlock()

	return s.subs[topic]
}

func (s *Session) delSub(topic string) {
	if s.multi != nil {
		s.multi.delSub(topic)
		return
	}
	s.subsLock.Lock()
	delete(s.subs, topic)
	s.subsLock.Unlock()
}

func (s *Session) countSub() int {
	if s.multi != nil {
		return s.multi.countSub()
	}
	return len(s.subs)
}

// Inform topics that the session is being terminated.
// No need to check for s.multi because it's not called for PROXY sessions.
func (s *Session) unsubAll() {
	s.subsLock.RLock()
	defer s.subsLock.RUnlock()

	for _, sub := range s.subs {
		// sub.done is the same as topic.unreg
		// The whole session is being dropped; ClientComMessage is a wrapper for session, ClientComMessage.init is false.
		// keep redundant init: false so it can be searched for.
		sub.done <- &ClientComMessage{sess: s, init: false}
	}
}

// Indicates whether this session is a local interface for a remote proxy topic.
// It multiplexes multiple sessions.
func (s *Session) isMultiplex() bool {
	return s.proto == MULTIPLEX
}

// Indicates whether this session is a short-lived proxy for a remote session.
func (s *Session) isProxy() bool {
	return s.proto == PROXY
}

// Cluster session: either a proxy or a multiplexing session.
func (s *Session) isCluster() bool {
	return s.isProxy() || s.isMultiplex()
}

func (s *Session) scheduleClusterWriteLoop() {
	if globals.cluster != nil && globals.cluster.proxyEventQueue != nil {
		globals.cluster.proxyEventQueue.Schedule(
			func() { s.clusterWriteLoop(s.proxiedTopic) })
	}
}

func (s *Session) supportsMessageBatching() bool {
	switch s.proto {
	case WEBSOCK:
		return true
	case GRPC:
		return true
	default:
		return false
	}
}

// queueOut attempts to send a list of ServerComMessages to a session write loop;
// it fails if the send buffer is full.
func (s *Session) queueOutBatch(msgs []*ServerComMessage) bool {
	if s == nil {
		return true
	}
	if atomic.LoadInt32(&s.terminating) > 0 {
		return true
	}

	if s.multi != nil {
		// In case of a cluster we need to pass a copy of the actual session.
		for i := range msgs {
			msgs[i].sess = s
		}
		if s.multi.queueOutBatch(msgs) {
			s.multi.scheduleClusterWriteLoop()
			return true
		}
		return false
	}

	if s.supportsMessageBatching() {
		select {
		case s.send <- msgs:
		default:
			// Never block here since it may also block the topic's run() goroutine.
			logs.Err.Println("s.queueOut: session's send queue2 full", s.sid)
			return false
		}
		if s.isMultiplex() {
			s.scheduleClusterWriteLoop()
		}
	} else {
		for _, msg := range msgs {
			s.queueOut(msg)
		}
	}

	return true
}

// queueOut attempts to send a ServerComMessage to a session write loop;
// it fails, if the send buffer is full.
func (s *Session) queueOut(msg *ServerComMessage) bool {
	if s == nil {
		return true
	}
	if atomic.LoadInt32(&s.terminating) > 0 {
		return true
	}

	if s.multi != nil {
		// In case of a cluster we need to pass a copy of the actual session.
		msg.sess = s
		if s.multi.queueOut(msg) {
			s.multi.scheduleClusterWriteLoop()
			return true
		}
		return false
	}

	// Record latency only on {ctrl} messages and end-user sessions.
	if msg.Ctrl != nil && msg.Id != "" {
		if !msg.Ctrl.Timestamp.IsZero() && !s.isCluster() {
			duration := time.Since(msg.Ctrl.Timestamp).Milliseconds()
			statsAddHistSample("RequestLatency", float64(duration))
		}
		if 200 <= msg.Ctrl.Code && msg.Ctrl.Code < 600 {
			statsInc(fmt.Sprintf("CtrlCodesTotal%dxx", msg.Ctrl.Code/100), 1)
		} else {
			logs.Warn.Println("Invalid response code: ", msg.Ctrl.Code)
		}
	}

	select {
	case s.send <- msg:
	default:
		// Never block here since it may also block the topic's run() goroutine.
		logs.Err.Println("s.queueOut: session's send queue full", s.sid)
		return false
	}
	if s.isMultiplex() {
		s.scheduleClusterWriteLoop()
	}
	return true
}

// queueOutBytes attempts to send a ServerComMessage already serialized to []byte.
// If the send buffer is full, it fails.
func (s *Session) queueOutBytes(data []byte) bool {
	if s == nil || atomic.LoadInt32(&s.terminating) > 0 {
		return true
	}

	select {
	case s.send <- data:
	default:
		logs.Err.Println("s.queueOutBytes: session's send queue full", s.sid)
		return false
	}
	if s.isMultiplex() {
		s.scheduleClusterWriteLoop()
	}
	return true
}

func (s *Session) maybeScheduleClusterWriteLoop() {
	if s.multi != nil {
		s.multi.scheduleClusterWriteLoop()
		return
	}
	if s.isMultiplex() {
		s.scheduleClusterWriteLoop()
	}
}

func (s *Session) detachSession(fromTopic string) {
	if atomic.LoadInt32(&s.terminating) == 0 {
		s.detach <- fromTopic
		s.maybeScheduleClusterWriteLoop()
	}
}

func (s *Session) stopSession(data interface{}) {
	s.stop <- data
	s.maybeScheduleClusterWriteLoop()
}

func (s *Session) purgeChannels() {
	for len(s.send) > 0 {
		<-s.send
	}
	for len(s.stop) > 0 {
		<-s.stop
	}
	for len(s.detach) > 0 {
		<-s.detach
	}
}

// cleanUp is called when the session is terminated to perform resource cleanup.
func (s *Session) cleanUp(expired bool) {
	atomic.StoreInt32(&s.terminating, 1)
	s.purgeChannels()
	s.inflightReqs.Wait()
	s.inflightReqs = nil
	if !expired {
		s.sessionStoreLock.Lock()
		globals.sessionStore.Delete(s)
		s.sessionStoreLock.Unlock()
	}

	s.background = false
	s.bkgTimer.Stop()
	s.unsubAll()
	// Stop the write loop.
	s.stopSession(nil)
}

// Message received, convert bytes to ClientComMessage and dispatch
func (s *Session) dispatchRaw(raw []byte) {
	now := types.TimeNow()
	var msg ClientComMessage

	if atomic.LoadInt32(&s.terminating) > 0 {
		logs.Warn.Println("s.dispatch: message received on a terminating session", s.sid)
		s.queueOut(ErrLocked("", "", now))
		return
	}

	if len(raw) == 1 && raw[0] == 0x31 {
		// 0x31 == '1'. This is a network probe message. Respond with a '0':
		s.queueOutBytes([]byte{0x30})
		return
	}

	toLog := raw
	truncated := ""
	if len(raw) > 512 {
		toLog = raw[:512]
		truncated = "<...>"
	}
	logs.Info.Printf("in: '%s%s' sid='%s' uid='%s'", toLog, truncated, s.sid, s.uid)

	if err := json.Unmarshal(raw, &msg); err != nil {
		// Malformed message
		logs.Warn.Println("s.dispatch", err, s.sid)
		s.queueOut(ErrMalformed("", "", now))
		return
	}

	s.dispatch(&msg)
}

func (s *Session) dispatch(msg *ClientComMessage) {
	now := types.TimeNow()
	atomic.StoreInt64(&s.lastAction, now.UnixNano())

	// This should be the first block here, before any other checks.
	var resp *ServerComMessage
	if msg, resp = pluginFireHose(s, msg); resp != nil {
		// Plugin provided a response. No further processing is needed.
		s.queueOut(resp)
		return
	} else if msg == nil {
		// Plugin requested to silently drop the request.
		return
	}

	if msg.Extra == nil || msg.Extra.AsUser == "" {
		// Use current user's ID and auth level.
		msg.AsUser = s.uid.UserId()
		msg.AuthLvl = int(s.authLvl)
	} else if s.authLvl != auth.LevelRoot {
		// Only root user can set alternative user ID and auth level values.
		s.queueOut(ErrPermissionDenied("", "", now))
		logs.Warn.Println("s.dispatch: non-root asigned msg.from", s.sid)
		return
	} else if fromUid := types.ParseUserId(msg.Extra.AsUser); fromUid.IsZero() {
		// Invalid msg.Extra.AsUser.
		s.queueOut(ErrMalformed("", "", now))
		logs.Warn.Println("s.dispatch: malformed msg.from: ", msg.Extra.AsUser, s.sid)
		return
	} else {
		// Use provided msg.Extra.AsUser
		msg.AsUser = msg.Extra.AsUser

		// Assign auth level, if one is provided. Ignore invalid strings.
		if authLvl := auth.ParseAuthLevel(msg.Extra.AuthLevel); authLvl == auth.LevelNone {
			// AuthLvl is not set by the caller, assign default LevelAuth.
			msg.AuthLvl = int(auth.LevelAuth)
		} else {
			msg.AuthLvl = int(authLvl)
		}
	}

	msg.Timestamp = now

	var handler func(*ClientComMessage)
	var uaRefresh bool

	// Check if s.ver is defined
	checkVers := func(m *ClientComMessage, handler func(*ClientComMessage)) func(*ClientComMessage) {
		return func(m *ClientComMessage) {
			if s.ver == 0 {
				logs.Warn.Println("s.dispatch: {hi} is missing", s.sid)
				s.queueOut(ErrCommandOutOfSequence(m.Id, m.Original, msg.Timestamp))
				return
			}
			handler(m)
		}
	}

	// Check if user is logged in
	checkUser := func(m *ClientComMessage, handler func(*ClientComMessage)) func(*ClientComMessage) {
		return func(m *ClientComMessage) {
			if msg.AsUser == "" {
				logs.Warn.Println("s.dispatch: authentication required", s.sid)
				s.queueOut(ErrAuthRequiredReply(m, m.Timestamp))
				return
			}
			handler(m)
		}
	}

	switch {
	case msg.Pub != nil:
		handler = checkVers(msg, checkUser(msg, s.publish))
		msg.Id = msg.Pub.Id
		msg.Original = msg.Pub.Topic
		uaRefresh = true

	case msg.Sub != nil:
		handler = checkVers(msg, checkUser(msg, s.subscribe))
		msg.Id = msg.Sub.Id
		msg.Original = msg.Sub.Topic
		uaRefresh = true

	case msg.Leave != nil:
		handler = checkVers(msg, checkUser(msg, s.leave))
		msg.Id = msg.Leave.Id
		msg.Original = msg.Leave.Topic

	case msg.Hi != nil:
		handler = s.hello
		msg.Id = msg.Hi.Id

	case msg.Login != nil:
		handler = checkVers(msg, s.login)
		msg.Id = msg.Login.Id

	case msg.Get != nil:
		handler = checkVers(msg, checkUser(msg, s.get))
		msg.Id = msg.Get.Id
		msg.Original = msg.Get.Topic
		uaRefresh = true

	case msg.Set != nil:
		handler = checkVers(msg, checkUser(msg, s.set))
		msg.Id = msg.Set.Id
		msg.Original = msg.Set.Topic
		uaRefresh = true

	case msg.Del != nil:
		handler = checkVers(msg, checkUser(msg, s.del))
		msg.Id = msg.Del.Id
		msg.Original = msg.Del.Topic

	case msg.Acc != nil:
		handler = checkVers(msg, s.acc)
		msg.Id = msg.Acc.Id

	case msg.Note != nil:
		handler = s.note
		msg.Original = msg.Note.Topic
		uaRefresh = true

	default:
		// Unknown message
		s.queueOut(ErrMalformed("", "", msg.Timestamp))
		logs.Warn.Println("s.dispatch: unknown message", s.sid)
		return
	}

	if globals.cluster.isPartitioned() {
		// The cluster is partitioned due to network or other failure and this node is a part of the smaller partition.
		// In order to avoid data inconsistency across the cluster we must reject all requests.
		s.queueOut(ErrClusterUnreachable(msg.Id, msg.Original, msg.Timestamp))
		return
	}

	msg.sess = s
	msg.init = true
	handler(msg)

	// Notify 'me' topic that this session is currently active.
	if uaRefresh && msg.AsUser != "" && s.userAgent != "" {
		if sub := s.getSub(msg.AsUser); sub != nil {
			// The chan is buffered. If the buffer is exhaused, the session will wait for 'me' to become available
			sub.supd <- &sessionUpdate{userAgent: s.userAgent}
		}
	}
}

// Request to subscribe to a topic.
func (s *Session) subscribe(msg *ClientComMessage) {
	if strings.HasPrefix(msg.Original, "new") || strings.HasPrefix(msg.Original, "nch") {
		// Request to create a new group/channel topic.
		// If we are in a cluster, make sure the new topic belongs to the current node.
		msg.RcptTo = globals.cluster.genLocalTopicName()
	} else {
		var resp *ServerComMessage
		msg.RcptTo, resp = s.expandTopicName(msg)
		if resp != nil {
			s.queueOut(resp)
			return
		}
	}

	// Session can subscribe to topic on behalf of a single user at a time.
	if sub := s.getSub(msg.RcptTo); sub != nil {
		s.queueOut(InfoAlreadySubscribed(msg.Id, msg.Original, msg.Timestamp))
	} else {
		s.inflightReqs.Add(1)
		select {
		case globals.hub.join <- msg:
		default:
			// Reply with a 500 to the user.
			s.queueOut(ErrUnknownReply(msg, msg.Timestamp))
			s.inflightReqs.Done()
			logs.Err.Println("s.subscribe: hub.join queue full, topic ", msg.RcptTo, s.sid)
		}
		// Hub will send Ctrl success/failure packets back to session
	}
}

// Leave/Unsubscribe a topic
func (s *Session) leave(msg *ClientComMessage) {
	// Expand topic name
	var resp *ServerComMessage
	msg.RcptTo, resp = s.expandTopicName(msg)
	if resp != nil {
		s.queueOut(resp)
		return
	}

	if sub := s.getSub(msg.RcptTo); sub != nil {
		// Session is attached to the topic.
		if (msg.Original == "me" || msg.Original == "fnd") && msg.Leave.Unsub {
			// User should not unsubscribe from 'me' or 'find'. Just leaving is fine.
			s.queueOut(ErrPermissionDeniedReply(msg, msg.Timestamp))
		} else {
			// Unlink from topic, topic will send a reply.
			s.delSub(msg.RcptTo)
			s.inflightReqs.Add(1)
			sub.done <- msg
		}
	} else if !msg.Leave.Unsub {
		// Session is not attached to the topic, wants to leave - fine, no change
		s.queueOut(InfoNotJoined(msg.Id, msg.Original, msg.Timestamp))
	} else {
		// Session wants to unsubscribe from the topic it did not join
		// TODO(gene): allow topic to unsubscribe without joining first; send to hub to unsub
		logs.Warn.Println("s.leave:", "must attach first", s.sid)
		s.queueOut(ErrAttachFirst(msg, msg.Timestamp))
	}
}

// Broadcast a message to all topic subscribers
func (s *Session) publish(msg *ClientComMessage) {
	// TODO(gene): Check for repeated messages with the same ID
	var resp *ServerComMessage
	msg.RcptTo, resp = s.expandTopicName(msg)
	if resp != nil {
		s.queueOut(resp)
		return
	}

	// Add "sender" header if the message is sent on behalf of another user.
	if msg.AsUser != s.uid.UserId() {
		if msg.Pub.Head == nil {
			msg.Pub.Head = make(map[string]interface{})
		}
		msg.Pub.Head["sender"] = s.uid.UserId()
	} else if msg.Pub.Head != nil {
		// Clear potentially false "sender" field.
		delete(msg.Pub.Head, "sender")
		if len(msg.Pub.Head) == 0 {
			msg.Pub.Head = nil
		}
	}

	if sub := s.getSub(msg.RcptTo); sub != nil {
		// This is a post to a subscribed topic. The message is sent to the topic only
		select {
		case sub.broadcast <- msg:
		default:
			// Reply with a 500 to the user.
			s.queueOut(ErrUnknownReply(msg, msg.Timestamp))
			logs.Err.Println("s.publish: sub.broadcast channel full, topic ", msg.RcptTo, s.sid)
		}
	} else if msg.RcptTo == "sys" {
		// Publishing to "sys" topic requires no subscription.
		select {
		case globals.hub.routeCli <- msg:
		default:
			// Reply with a 500 to the user.
			s.queueOut(ErrUnknownReply(msg, msg.Timestamp))
			logs.Err.Println("s.publish: hub.route channel full", s.sid)
		}
	} else {
		// Publish request received without attaching to topic first.
		s.queueOut(ErrAttachFirst(msg, msg.Timestamp))
		logs.Warn.Printf("s.publish[%s]: must attach first %s", msg.RcptTo, s.sid)
	}
}

// Client metadata
func (s *Session) hello(msg *ClientComMessage) {
	var params map[string]interface{}
	var deviceIDUpdate bool

	if s.ver == 0 {
		s.ver = parseVersion(msg.Hi.Version)
		if s.ver == 0 {
			logs.Warn.Println("s.hello:", "failed to parse version", s.sid)
			s.queueOut(ErrMalformed(msg.Id, "", msg.Timestamp))
			return
		}
		// Check version compatibility
		if versionCompare(s.ver, minSupportedVersionValue) < 0 {
			s.ver = 0
			s.queueOut(ErrVersionNotSupported(msg.Id, msg.Timestamp))
			logs.Warn.Println("s.hello:", "unsupported version", s.sid)
			return
		}

		params = map[string]interface{}{
			"ver":                currentVersion,
			"build":              store.Store.GetAdapterName() + ":" + buildstamp,
			"maxMessageSize":     globals.maxMessageSize,
			"maxSubscriberCount": globals.maxSubscriberCount,
			"minTagLength":       minTagLength,
			"maxTagLength":       maxTagLength,
			"maxTagCount":        globals.maxTagCount,
			"maxFileUploadSize":  globals.maxFileUploadSize,
			"iceServers":         globals.iceServers,
<<<<<<< HEAD
			"callTineout":        globals.callEstablishmentTimeout,
=======
			"callTimeout":        globals.callEstablishmentTimeout,
>>>>>>> 0f08a69c
		}

		// Set ua & platform in the beginning of the session.
		// Don't change them later.
		s.userAgent = msg.Hi.UserAgent
		s.platf = msg.Hi.Platform
		if s.platf == "" {
			s.platf = platformFromUA(msg.Hi.UserAgent)
		}
		// This is a background session. Start a timer.
		if msg.Hi.Background {
			s.bkgTimer.Reset(deferredNotificationsTimeout)
		}
	} else if msg.Hi.Version == "" || parseVersion(msg.Hi.Version) == s.ver {
		// Save changed device ID+Lang or delete earlier specified device ID.
		// Platform cannot be changed.
		if !s.uid.IsZero() {
			var err error
			if msg.Hi.DeviceID == types.NullValue {
				deviceIDUpdate = true
				err = store.Devices.Delete(s.uid, s.deviceID)
			} else if msg.Hi.DeviceID != "" && s.deviceID != msg.Hi.DeviceID {
				deviceIDUpdate = true
				err = store.Devices.Update(s.uid, s.deviceID, &types.DeviceDef{
					DeviceId: msg.Hi.DeviceID,
					Platform: s.platf,
					LastSeen: msg.Timestamp,
					Lang:     msg.Hi.Lang,
				})

				userChannelsSubUnsub(s.uid, msg.Hi.DeviceID, true)
			}

			if err != nil {
				logs.Warn.Println("s.hello:", "device ID", err, s.sid)
				s.queueOut(ErrUnknown(msg.Id, "", msg.Timestamp))
				return
			}
		}
	} else {
		// Version cannot be changed mid-session.
		s.queueOut(ErrCommandOutOfSequence(msg.Id, "", msg.Timestamp))
		logs.Warn.Println("s.hello:", "version cannot be changed", s.sid)
		return
	}

	if msg.Hi.DeviceID == types.NullValue {
		msg.Hi.DeviceID = ""
	}
	s.deviceID = msg.Hi.DeviceID
	s.lang = msg.Hi.Lang
	// Try to deduce the country from the locale.
	if tag, err := language.Parse(s.lang); err == nil {
		if region, conf := tag.Region(); region.IsCountry() && conf >= language.High {
			s.countryCode = region.String()
		}
	}
	if s.countryCode == "" {
		if len(s.lang) > 2 {
			// Logging strings longer than 2 b/c language.Parse(XX) always succeeds
			// returning confidence Low.
			logs.Warn.Println("s.hello:", "could not parse locale ", s.lang)
		}
		s.countryCode = globals.defaultCountryCode
	}

	var httpStatus int
	var httpStatusText string
	if s.proto == LPOLL || deviceIDUpdate {
		// In case of long polling StatusCreated was reported earlier.
		// In case of deviceID update just report success.
		httpStatus = http.StatusOK
		httpStatusText = "ok"

	} else {
		httpStatus = http.StatusCreated
		httpStatusText = "created"
	}

	ctrl := &MsgServerCtrl{Id: msg.Id, Code: httpStatus, Text: httpStatusText, Timestamp: msg.Timestamp}
	if len(params) > 0 {
		ctrl.Params = params
	}
	s.queueOut(&ServerComMessage{Ctrl: ctrl})
}

// Account creation
func (s *Session) acc(msg *ClientComMessage) {
	// If token is provided, get the user ID from it.
	var rec *auth.Rec
	if msg.Acc.Token != nil {
		if !s.uid.IsZero() {
			s.queueOut(ErrAlreadyAuthenticated(msg.Acc.Id, "", msg.Timestamp))
			logs.Warn.Println("s.acc: got token while already authenticated", s.sid)
			return
		}

		var err error
		rec, _, err = store.Store.GetLogicalAuthHandler("token").Authenticate(msg.Acc.Token, s.remoteAddr)
		if err != nil {
			s.queueOut(decodeStoreError(err, msg.Acc.Id, "", msg.Timestamp,
				map[string]interface{}{"what": "auth"}))
			logs.Warn.Println("s.acc: invalid token", err, s.sid)
			return
		}
	}

	if strings.HasPrefix(msg.Acc.User, "new") {
		// New account
		replyCreateUser(s, msg, rec)
	} else {
		// Existing account.
		replyUpdateUser(s, msg, rec)
	}
}

// Authenticate
func (s *Session) login(msg *ClientComMessage) {
	// msg.from is ignored here

	if msg.Login.Scheme == "reset" {
		if err := s.authSecretReset(msg.Login.Secret); err != nil {
			s.queueOut(decodeStoreError(err, msg.Id, "", msg.Timestamp, nil))
		} else {
			s.queueOut(InfoAuthReset(msg.Id, msg.Timestamp))
		}
		return
	}

	if !s.uid.IsZero() {
		// TODO: change error to notice InfoNoChange and return current user ID & auth level
		// params := map[string]interface{}{"user": s.uid.UserId(), "authlvl": s.authLevel.String()}
		s.queueOut(ErrAlreadyAuthenticated(msg.Id, "", msg.Timestamp))
		return
	}

	handler := store.Store.GetLogicalAuthHandler(msg.Login.Scheme)
	if handler == nil {
		logs.Warn.Println("s.login: unknown authentication scheme", msg.Login.Scheme, s.sid)
		s.queueOut(ErrAuthUnknownScheme(msg.Id, "", msg.Timestamp))
		return
	}

	rec, challenge, err := handler.Authenticate(msg.Login.Secret, s.remoteAddr)
	if err != nil {
		resp := decodeStoreError(err, msg.Id, "", msg.Timestamp, nil)
		if resp.Ctrl.Code >= 500 {
			// Log internal errors
			logs.Warn.Println("s.login: internal", err, s.sid)
		}
		s.queueOut(resp)
		return
	}

	// If authenticator did not check user state, it returns state "undef". If so, check user state here.
	if rec.State == types.StateUndefined {
		rec.State, err = userGetState(rec.Uid)
	}
	if err == nil && rec.State != types.StateOK {
		err = types.ErrPermissionDenied
	}

	if err != nil {
		logs.Warn.Println("s.login: user state check failed", rec.Uid, err, s.sid)
		s.queueOut(decodeStoreError(err, msg.Id, "", msg.Timestamp, nil))
		return
	}

	if challenge != nil {
		// Multi-stage authentication. Issue challenge to the client.
		s.queueOut(InfoChallenge(msg.Id, msg.Timestamp, challenge))
		return
	}

	var missing []string
	if rec.Features&auth.FeatureValidated == 0 && len(globals.authValidators[rec.AuthLevel]) > 0 {
		var validated []string
		// Check responses. Ignore invalid responses, just keep cred unvalidated.
		if validated, _, err = validatedCreds(rec.Uid, rec.AuthLevel, msg.Login.Cred, false); err == nil {
			// Get a list of credentials which have not been validated.
			_, missing = stringSliceDelta(globals.authValidators[rec.AuthLevel], validated)
		}
	}
	if err != nil {
		logs.Warn.Println("s.login: failed to validate credentials:", err, s.sid)
		s.queueOut(decodeStoreError(err, msg.Id, "", msg.Timestamp, nil))
	} else {
		s.queueOut(s.onLogin(msg.Id, msg.Timestamp, rec, missing))
	}
}

// authSecretReset resets an authentication secret;
// params: "auth-method-to-reset:credential-method:credential-value",
// for example: "basic:email:alice@example.com".
func (s *Session) authSecretReset(params []byte) error {
	var authScheme, credMethod, credValue string
	if parts := strings.Split(string(params), ":"); len(parts) == 3 {
		authScheme, credMethod, credValue = parts[0], parts[1], parts[2]
	} else {
		return types.ErrMalformed
	}

	// Technically we don't need to check it here, but we are going to mail the 'authName' string to the user.
	// We have to make sure it does not contain any exploits. This is the simplest check.
	hdl := store.Store.GetLogicalAuthHandler(authScheme)
	if hdl == nil {
		return types.ErrUnsupported
	}
	validator := store.Store.GetValidator(credMethod)
	if validator == nil {
		return types.ErrUnsupported
	}
	uid, err := store.Users.GetByCred(credMethod, credValue)
	if err != nil {
		return err
	}
	if uid.IsZero() {
		return types.ErrNotFound
	}

	resetParams, err := hdl.GetResetParams(uid)
	if err != nil {
		return err
	}

	token, _, err := store.Store.GetLogicalAuthHandler("token").GenSecret(&auth.Rec{
		Uid:       uid,
		AuthLevel: auth.LevelAuth,
		Lifetime:  auth.Duration(time.Hour * 24),
		Features:  auth.FeatureNoLogin,
	})
	if err != nil {
		return err
	}

	return validator.ResetSecret(credValue, authScheme, s.lang, token, resetParams)
}

// onLogin performs steps after successful authentication.
func (s *Session) onLogin(msgID string, timestamp time.Time, rec *auth.Rec, missing []string) *ServerComMessage {
	var reply *ServerComMessage
	var params map[string]interface{}

	features := rec.Features

	params = map[string]interface{}{
		"user":    rec.Uid.UserId(),
		"authlvl": rec.AuthLevel.String(),
	}
	if len(missing) > 0 {
		// Some credentials are not validated yet. Respond with request for validation.
		reply = InfoValidateCredentials(msgID, timestamp)

		params["cred"] = missing
	} else {
		// Everything is fine, authenticate the session.

		reply = NoErr(msgID, "", timestamp)

		// Check if the token is suitable for session authentication.
		if features&auth.FeatureNoLogin == 0 {
			// Authenticate the session.
			s.uid = rec.Uid
			s.authLvl = rec.AuthLevel
			// Reset expiration time.
			rec.Lifetime = 0
		}
		features |= auth.FeatureValidated

		// Record deviceId used in this session
		if s.deviceID != "" {
			if err := store.Devices.Update(rec.Uid, "", &types.DeviceDef{
				DeviceId: s.deviceID,
				Platform: s.platf,
				LastSeen: timestamp,
				Lang:     s.lang,
			}); err != nil {
				logs.Warn.Println("failed to update device record", err)
			}
		}
	}

	// GenSecret fails only if tokenLifetime is < 0. It can't be < 0 here,
	// otherwise login would have failed earlier.
	rec.Features = features
	params["token"], params["expires"], _ = store.Store.GetLogicalAuthHandler("token").GenSecret(rec)

	reply.Ctrl.Params = params
	return reply
}

func (s *Session) get(msg *ClientComMessage) {
	// Expand topic name.
	var resp *ServerComMessage
	msg.RcptTo, resp = s.expandTopicName(msg)
	if resp != nil {
		s.queueOut(resp)
		return
	}

	msg.MetaWhat = parseMsgClientMeta(msg.Get.What)

	sub := s.getSub(msg.RcptTo)
	if msg.MetaWhat == 0 {
		s.queueOut(ErrMalformedReply(msg, msg.Timestamp))
		logs.Warn.Println("s.get: invalid Get message action", msg.Get.What)
	} else if sub != nil {
		select {
		case sub.meta <- msg:
		default:
			// Reply with a 500 to the user.
			s.queueOut(ErrUnknownReply(msg, msg.Timestamp))
			logs.Err.Println("s.get: sub.meta channel full, topic ", msg.RcptTo, s.sid)
		}
	} else if msg.MetaWhat&(constMsgMetaDesc|constMsgMetaSub) != 0 {
		// Request some minimal info from a topic not currently attached to.
		select {
		case globals.hub.meta <- msg:
		default:
			// Reply with a 500 to the user.
			s.queueOut(ErrUnknownReply(msg, msg.Timestamp))
			logs.Err.Println("s.get: hub.meta channel full", s.sid)
		}
	} else {
		logs.Warn.Println("s.get: subscribe first to get=", msg.Get.What)
		s.queueOut(ErrPermissionDeniedReply(msg, msg.Timestamp))
	}
}

func (s *Session) set(msg *ClientComMessage) {
	// Expand topic name.
	var resp *ServerComMessage
	msg.RcptTo, resp = s.expandTopicName(msg)
	if resp != nil {
		s.queueOut(resp)
		return
	}

	if msg.Set.Desc != nil {
		msg.MetaWhat = constMsgMetaDesc
	}
	if msg.Set.Sub != nil {
		msg.MetaWhat |= constMsgMetaSub
	}
	if msg.Set.Tags != nil {
		msg.MetaWhat |= constMsgMetaTags
	}
	if msg.Set.Cred != nil {
		msg.MetaWhat |= constMsgMetaCred
	}

	if msg.MetaWhat == 0 {
		s.queueOut(ErrMalformedReply(msg, msg.Timestamp))
		logs.Warn.Println("s.set: nil Set action")
	} else if sub := s.getSub(msg.RcptTo); sub != nil {
		select {
		case sub.meta <- msg:
		default:
			// Reply with a 500 to the user.
			s.queueOut(ErrUnknownReply(msg, msg.Timestamp))
			logs.Err.Println("s.set: sub.meta channel full, topic ", msg.RcptTo, s.sid)
		}
	} else if msg.MetaWhat&(constMsgMetaTags|constMsgMetaCred) != 0 {
		logs.Warn.Println("s.set: can Set tags/creds for subscribed topics only", msg.MetaWhat)
		s.queueOut(ErrPermissionDeniedReply(msg, msg.Timestamp))
	} else {
		// Desc.Private and Sub updates are possible without the subscription.
		select {
		case globals.hub.meta <- msg:
		default:
			// Reply with a 500 to the user.
			s.queueOut(ErrUnknownReply(msg, msg.Timestamp))
			logs.Err.Println("s.set: hub.meta channel full", s.sid)
		}
	}
}

func (s *Session) del(msg *ClientComMessage) {
	msg.MetaWhat = parseMsgClientDel(msg.Del.What)

	// Delete user
	if msg.MetaWhat == constMsgDelUser {
		replyDelUser(s, msg)
		return
	}

	// Delete something other than user: topic, subscription, message(s)

	// Expand topic name and validate request.
	var resp *ServerComMessage
	msg.RcptTo, resp = s.expandTopicName(msg)
	if resp != nil {
		s.queueOut(resp)
		return
	}

	if msg.MetaWhat == 0 {
		s.queueOut(ErrMalformedReply(msg, msg.Timestamp))
		logs.Warn.Println("s.del: invalid Del action", msg.Del.What, s.sid)
		return
	}

	if sub := s.getSub(msg.RcptTo); sub != nil && msg.MetaWhat != constMsgDelTopic {
		// Session is attached, deleting subscription or messages. Send to topic.
		select {
		case sub.meta <- msg:
		default:
			// Reply with a 500 to the user.
			s.queueOut(ErrUnknownReply(msg, msg.Timestamp))
			logs.Err.Println("s.del: sub.meta channel full, topic ", msg.RcptTo, s.sid)
		}
	} else if msg.MetaWhat == constMsgDelTopic {
		// Deleting topic: for sessions attached or not attached, send request to hub first.
		// Hub will forward to topic, if appropriate.
		select {
		case globals.hub.unreg <- &topicUnreg{
			rcptTo: msg.RcptTo,
			pkt:    msg,
			sess:   s,
			del:    true,
		}:
		default:
			// Reply with a 500 to the user.
			s.queueOut(ErrUnknownReply(msg, msg.Timestamp))
			logs.Err.Println("s.del: hub.unreg channel full", s.sid)
		}
	} else {
		// Must join the topic to delete messages or subscriptions.
		s.queueOut(ErrAttachFirst(msg, msg.Timestamp))
		logs.Warn.Println("s.del: invalid Del action while unsubbed", msg.Del.What, s.sid)
	}
}

// Broadcast a transient message to active topic subscribers.
// Not reporting any errors.
func (s *Session) note(msg *ClientComMessage) {
	if s.ver == 0 || msg.AsUser == "" {
		// Silently ignore the message: have not received {hi} or don't know who sent the message.
		return
	}

	// Expand topic name and validate request.
	var resp *ServerComMessage
	msg.RcptTo, resp = s.expandTopicName(msg)
	if resp != nil {
		// Silently ignoring the message
		return
	}

	switch msg.Note.What {
	case "kp":
		if msg.Note.SeqId != 0 {
			return
		}
	case "call":
		if types.GetTopicCat(msg.RcptTo) != types.TopicCatP2P {
			// Calls are only available in P2P topics.
			return
		}
		fallthrough
	case "read", "recv":
		if msg.Note.SeqId <= 0 {
			return
		}
	default:
		return
	}

	if sub := s.getSub(msg.RcptTo); sub != nil {
		// Pings can be sent to subscribed topics only
		select {
		case sub.broadcast <- msg:
		default:
			// Reply with a 500 to the user.
			s.queueOut(ErrUnknownReply(msg, msg.Timestamp))
			logs.Err.Println("s.note: sub.broacast channel full, topic ", msg.RcptTo, s.sid)
		}
	} else if msg.Note.What == "recv" || (msg.Note.What == "call" && (msg.Note.Event == "ringing" || msg.Note.Event == "hang-up")) {
		// One of the folowing events happened:
		// 1. Client received a pres notification about a new message, initiated a fetch
		// from the server (and detached from the topic) and acknowledges receipt.
		// 2. Client is either terminating the current video call or
		// letting the initiator of the call know that it is ringing/notifying
		// the user about the call.
		//
		// Hub will forward to topic, if appropriate.
		select {
		case globals.hub.routeCli <- msg:
		default:
			// Reply with a 500 to the user.
			s.queueOut(ErrUnknownReply(msg, msg.Timestamp))
			logs.Err.Println("s.note: hub.route channel full", s.sid)
		}
	} else {
		s.queueOut(ErrAttachFirst(msg, msg.Timestamp))
		logs.Warn.Println("s.note: note to invalid topic - must subscribe first", msg.Note.What, s.sid)
	}
}

// expandTopicName expands session specific topic name to global name
// Returns
//   topic: session-specific topic name the message recipient should see
//   routeTo: routable global topic name
//   err: *ServerComMessage with an error to return to the sender
func (s *Session) expandTopicName(msg *ClientComMessage) (string, *ServerComMessage) {
	if msg.Original == "" {
		logs.Warn.Println("s.etn: empty topic name", s.sid)
		return "", ErrMalformed(msg.Id, "", msg.Timestamp)
	}

	// Expanded name of the topic to route to i.e. rcptto: or s.subs[routeTo]
	var routeTo string
	if msg.Original == "me" {
		routeTo = msg.AsUser
	} else if msg.Original == "fnd" {
		routeTo = types.ParseUserId(msg.AsUser).FndName()
	} else if strings.HasPrefix(msg.Original, "usr") {
		// p2p topic
		uid1 := types.ParseUserId(msg.AsUser)
		uid2 := types.ParseUserId(msg.Original)
		if uid2.IsZero() {
			// Ensure the user id is valid.
			logs.Warn.Println("s.etn: failed to parse p2p topic name", s.sid)
			return "", ErrMalformed(msg.Id, msg.Original, msg.Timestamp)
		} else if uid2 == uid1 {
			// Use 'me' to access self-topic.
			logs.Warn.Println("s.etn: invalid p2p self-subscription", s.sid)
			return "", ErrPermissionDeniedReply(msg, msg.Timestamp)
		}
		routeTo = uid1.P2PName(uid2)
	} else if tmp := types.ChnToGrp(msg.Original); tmp != "" {
		routeTo = tmp
	} else {
		routeTo = msg.Original
	}

	return routeTo, nil
}

func (s *Session) serializeAndUpdateStats(msg *ServerComMessage) interface{} {
	dataSize, data := s.serialize(msg)
	if dataSize >= 0 {
		statsAddHistSample("OutgoingMessageSize", float64(dataSize))
	}
	return data
}

func (s *Session) serialize(msg *ServerComMessage) (int, interface{}) {
	if s.proto == GRPC {
		msg := pbServSerialize(msg)
		// TODO: calculate and return the size of `msg`.
		return -1, msg
	}

	if s.isMultiplex() {
		// No need to serialize the message to bytes within the cluster.
		return -1, msg
	}

	out, _ := json.Marshal(msg)
	return len(out), out
}

// onBackgroundTimer marks background session as foreground and informs topics it's subscribed to.
func (s *Session) onBackgroundTimer() {
	s.subsLock.RLock()
	defer s.subsLock.RUnlock()

	update := &sessionUpdate{sess: s}
	for _, sub := range s.subs {
		if sub.supd != nil {
			sub.supd <- update
		}
	}
}<|MERGE_RESOLUTION|>--- conflicted
+++ resolved
@@ -755,11 +755,7 @@
 			"maxTagCount":        globals.maxTagCount,
 			"maxFileUploadSize":  globals.maxFileUploadSize,
 			"iceServers":         globals.iceServers,
-<<<<<<< HEAD
-			"callTineout":        globals.callEstablishmentTimeout,
-=======
 			"callTimeout":        globals.callEstablishmentTimeout,
->>>>>>> 0f08a69c
 		}
 
 		// Set ua & platform in the beginning of the session.
