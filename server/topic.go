--- conflicted
+++ resolved
@@ -1052,16 +1052,18 @@
 		return err
 	}
 
+	isChanSub := isChannel(join.pkt.Original)
+
 	// Subscription successfully created. Link topic to session.
 	join.sess.addSub(t.name, &Subscription{
 		broadcast: t.broadcast,
 		done:      t.unreg,
 		meta:      t.meta,
 		supd:      t.supd})
-	t.addSession(join.sess, asUid)
+	t.addSession(join.sess, asUid, isChanSub)
 
 	// The user is online in the topic. Increment the counter if notifications are not deferred.
-	if !join.sess.background {
+	if !join.sess.background && !isChanSub {
 		userData := t.perUser[asUid]
 		userData.online++
 		t.perUser[asUid] = userData
@@ -1411,23 +1413,6 @@
 		}
 	}
 
-<<<<<<< HEAD
-	// Subscription successfully created. Link topic to session.
-	sess.addSub(t.name, &Subscription{
-		broadcast: t.broadcast,
-		done:      t.unreg,
-		meta:      t.meta,
-		supd:      t.supd})
-	t.addSession(sess, asUid, isChanSub)
-
-	// The user is online in the topic. Increment the counter if notifications are not deferred.
-	if !sess.background && !isChanSub {
-		userData.online++
-		t.perUser[asUid] = userData
-	}
-
-=======
->>>>>>> 5c91a116
 	return changed, nil
 }
 
@@ -2157,11 +2142,7 @@
 	var changed bool
 	if target == asUid {
 		// Request new subscription or modify own subscription
-<<<<<<< HEAD
 		changed, err = t.thisUserSub(h, sess, pkt, asUid, set.Sub.Mode, nil)
-=======
-		changed, err = t.thisUserSub(h, sess, asUid, asLvl /*pkt.Id*/, set.Sub.Mode, pkt, nil)
->>>>>>> 5c91a116
 	} else {
 		// Request to approve/change someone's subscription
 		changed, err = t.anotherUserSub(h, sess, asUid, target, pkt)
