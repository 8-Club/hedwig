package store

import (
	"encoding/json"
	"errors"
	"sort"
	"time"

	"github.com/tinode/chat/server/auth"
	"github.com/tinode/chat/server/store/adapter"
	"github.com/tinode/chat/server/store/types"
)

const (
	MAX_USERS_FOR_TOPIC = 32
)

var adaptr adapter.Adapter

// Unique ID generator
var uGen types.UidGenerator

type configType struct {
	// Name of the adapter to use.
	// Currently unused
	AdapterName string `json:"adapter"`
	// The following two values ate used to initialize types.UidGenerator
	// Snowflake workerId, beteween 0 and 1023
	WorkerID int `json:"worker_id"`
	// 16-byte key for XTEA
	UidKey        []byte          `json:"uid_key"`
	AdapterConfig json.RawMessage `json:"adapter_config"`
}

// Open initializes the persistence system. Adapter holds a connection pool for a single database.
//   jsonconf - configuration string
func Open(jsonconf string) error {
	if adaptr == nil {
		return errors.New("store: attept to Open an adapter before registering")
	}
	if adaptr.IsOpen() {
		return errors.New("store: connection is already opened")
	}

	var config configType
	if err := json.Unmarshal([]byte(jsonconf), &config); err != nil {
		return errors.New("store: failed to parse config: " + err.Error() + "(" + jsonconf + ")")
	}

	// Initialise snowflake
	if err := uGen.Init(uint(config.WorkerID), config.UidKey); err != nil {
		return errors.New("store: failed to init snowflake: " + err.Error())
	}

	return adaptr.Open(string(config.AdapterConfig))
}

func Close() error {
	if adaptr.IsOpen() {
		return adaptr.Close()
	} else {
		return errors.New("store: connection already closed")
	}
}

func IsOpen() bool {
	if adaptr != nil {
		return adaptr.IsOpen()
	} else {
		return false
	}
}

func InitDb(reset bool) error {
	return adaptr.CreateDb(reset)
}

// Register makes a persistence adapter available by the provided name.
// If Register is called twice with the same name or if the adapter is nil,
// it panics.
// Name is currently unused, i.e. only a single adapter can be registered
func Register(name string, adapter adapter.Adapter) {
	if adapter == nil {
		panic("store: Register adapter is nil")
	}
	if adaptr != nil {
		panic("store: Adapter already registered")
	}
	adaptr = adapter
}

// Generate unique ID
func GetUid() types.Uid {
	return uGen.Get()
}

// Generate unique ID as string
func GetUidString() string {
	return uGen.GetStr()
}

// Users struct to hold methods for persistence mapping for the User object.
type UsersObjMapper struct{}

// Users is the ancor for storing/retrieving User objects
var Users UsersObjMapper

// CreateUser inserts User object into a database, updates creation time and assigns UID
func (u UsersObjMapper) Create(user *types.User, private interface{}) (*types.User, error) {

	user.SetUid(GetUid())
	user.InitTimes()

	err, _ := adaptr.UserCreate(user)
	if err != nil {
		return nil, err
	}

	// Create user's subscription to 'me' && 'find'. Theese topics are ephemeral, the topic object need not to be
	// inserted.
	err = Subs.Create(
		&types.Subscription{
			ObjHeader: types.ObjHeader{CreatedAt: user.CreatedAt},
			User:      user.Id,
			Topic:     user.Uid().UserId(),
			ModeWant:  types.ModeCSelf,
			ModeGiven: types.ModeCSelf,
			Private:   private,
		},
		&types.Subscription{
			ObjHeader: types.ObjHeader{CreatedAt: user.CreatedAt},
			User:      user.Id,
			Topic:     user.Uid().FndName(),
			ModeWant:  types.ModeCSelf,
			ModeGiven: types.ModeCSelf,
			Private:   nil,
		})
	if err != nil {
		// Best effort to delete incomplete user record. Orphaned user records are not a problem.
		// They just take up space.
		adaptr.UserDelete(user.Uid(), true)
		return nil, err
	}

	return user, nil
}

// Given a unique identifier and a authentication scheme name, fetch user ID and authentication secret
func (UsersObjMapper) GetAuthRecord(scheme, unique string) (types.Uid, int, []byte, time.Time, error) {
	return adaptr.GetAuthRecord(scheme + ":" + unique)
}

// Create a new authentication record for user
func (UsersObjMapper) AddAuthRecord(uid types.Uid, authLvl int, scheme, unique string, secret []byte,
	expires time.Time) (error, bool) {

	return adaptr.AddAuthRecord(uid, authLvl, scheme+":"+unique, secret, expires)
}

// Update authentication record with a new secret and expiration time
func (UsersObjMapper) UpdateAuthRecord(uid types.Uid, authLvl int, scheme, unique string,
	secret []byte, expires time.Time) (int, error) {

	return adaptr.UpdAuthRecord(scheme+":"+unique, authLvl, secret, expires)
}

// Get returns a user object for the given user id
func (UsersObjMapper) Get(uid types.Uid) (*types.User, error) {
	return adaptr.UserGet(uid)
}

// GetAll returns a slice of user objects for the given user ids
func (UsersObjMapper) GetAll(uid ...types.Uid) ([]types.User, error) {
	return adaptr.UserGetAll(uid...)
}

// TODO(gene): implement
func (UsersObjMapper) Delete(id types.Uid, soft bool) error {
	// Maybe delete topics where the user is the owner and all subscriptions to those topics, and messages
	// Delete user's subscriptions
	// Delete user's authentication records
	// Delete user's tags
	// Delete user object
	return errors.New("store: not implemented")
}

func (UsersObjMapper) UpdateStatus(id types.Uid, status interface{}) error {
	return errors.New("store: not implemented")
}

func (UsersObjMapper) UpdateLastSeen(uid types.Uid, userAgent string, when time.Time) error {
	return adaptr.UserUpdateLastSeen(uid, userAgent, when)
}

func (UsersObjMapper) Update(uid types.Uid, update map[string]interface{}) error {
	update["UpdatedAt"] = types.TimeNow()
	return adaptr.UserUpdate(uid, update)
}

// GetSubs loads a list of subscriptions for the given user
func (u UsersObjMapper) GetSubs(id types.Uid) ([]types.Subscription, error) {
	return adaptr.SubsForUser(id, false)
}

// GetSubs loads a list of subscriptions for the given user
func (u UsersObjMapper) FindSubs(id types.Uid, query []interface{}) ([]types.Subscription, error) {
	return adaptr.FindSubs(id, query)
}

// GetTopics load a list of user's subscriptions with Public field copied to subscription
func (u UsersObjMapper) GetTopics(id types.Uid) ([]types.Subscription, error) {
	return adaptr.TopicsForUser(id, false)
}

// GetTopics load a list of user's subscriptions with Public field copied to subscription.
// Deleted topics are returned too.
func (u UsersObjMapper) GetTopicsAny(id types.Uid) ([]types.Subscription, error) {
	return adaptr.TopicsForUser(id, true)
}

// Topics struct to hold methods for persistence mapping for the topic object.
type TopicsObjMapper struct{}

var Topics TopicsObjMapper

// Creates a topic and owner's subscription to it
func (TopicsObjMapper) Create(topic *types.Topic, owner types.Uid, private interface{}) error {

	topic.InitTimes()

	err := adaptr.TopicCreate(topic)
	if err != nil {
		return err
	}

	if !owner.IsZero() {
		err = Subs.Create(&types.Subscription{
			ObjHeader: types.ObjHeader{CreatedAt: topic.CreatedAt},
			User:      owner.String(),
			Topic:     topic.Id,
			ModeGiven: types.ModeCFull,
			ModeWant:  topic.GetAccess(owner),
			Private:   private})
	}

	return err
}

// CreateP2P creates a P2P topic by generating two user's subsciptions to each other.
func (TopicsObjMapper) CreateP2P(initiator, invited *types.Subscription) error {
	initiator.InitTimes()
	invited.InitTimes()

	return adaptr.TopicCreateP2P(initiator, invited)
}

// Get a single topic with a list of relevent users de-normalized into it
func (TopicsObjMapper) Get(topic string) (*types.Topic, error) {
	return adaptr.TopicGet(topic)
}

// GetUsers loads subscriptions for topic plus loads user.Public
func (TopicsObjMapper) GetUsers(topic string) ([]types.Subscription, error) {
	return adaptr.UsersForTopic(topic, false)
}

// GetUsersAny is the same as GetUsers, except it loads deleted subscriptions too.
func (TopicsObjMapper) GetUsersAny(topic string) ([]types.Subscription, error) {
	return adaptr.UsersForTopic(topic, true)
}

// GetSubs loads a list of subscriptions to the given topic, user.Public and deleted
// subscriptions are not loaded
func (TopicsObjMapper) GetSubs(topic string) ([]types.Subscription, error) {
	return adaptr.SubsForTopic(topic, false)
}

// GetSubs loads a list of subscriptions to the given topic, including deleted subscriptions.
// user.Public is not loaded
// func (TopicsObjMapper) GetSubsAny(topic string) ([]types.Subscription, error) {
//	return adaptr.SubsForTopic(topic, true)
// }

func (TopicsObjMapper) Update(topic string, update map[string]interface{}) error {
	update["UpdatedAt"] = types.TimeNow()
	return adaptr.TopicUpdate(topic, update)
}

func (TopicsObjMapper) Delete(topic string) error {
	if err := adaptr.SubsDelForTopic(topic); err != nil {
		return err
	}
	if err := adaptr.MessageDeleteList(topic, nil); err != nil {
		return err
	}

	return adaptr.TopicDelete(topic)
}

// Topics struct to hold methods for persistence mapping for the topic object.
type SubsObjMapper struct{}

var Subs SubsObjMapper

func (SubsObjMapper) Create(subs ...*types.Subscription) error {
	for _, sub := range subs {
		sub.InitTimes()
	}

	_, err := adaptr.TopicShare(subs)
	return err
}

// Get given subscription
func (SubsObjMapper) Get(topic string, user types.Uid) (*types.Subscription, error) {
	return adaptr.SubscriptionGet(topic, user)
}

// Update values of user's subscription.
func (SubsObjMapper) Update(topic string, user types.Uid, update map[string]interface{}) error {
	update["UpdatedAt"] = types.TimeNow()
	return adaptr.SubsUpdate(topic, user, update)
}

// Delete deletes a subscription
func (SubsObjMapper) Delete(topic string, user types.Uid) error {
	return adaptr.SubsDelete(topic, user)
}

// Messages struct to hold methods for persistence mapping for the Message object.
type MessagesObjMapper struct{}

var Messages MessagesObjMapper

// Save message
func (MessagesObjMapper) Save(msg *types.Message) error {
	msg.InitTimes()

	// Increment topic's or user's SeqId
	if err := adaptr.TopicUpdateOnMessage(msg.Topic, msg); err != nil {
		return err
	}

	return adaptr.MessageSave(msg)
}

func (MessagesObjMapper) DeleteList(topic string, delId int, forUser types.Uid, ranges []types.Range) error {
	var toDel *types.DelMessage
	if delId > 0 {
		toDel = &types.DelMessage{
			Topic:       topic,
			DelId:       delId,
			DeletedFor:  forUser.String(),
			SeqIdRanges: ranges}
		toDel.InitTimes()
	}

	err := adaptr.MessageDeleteList(topic, toDel)
	if err != nil {
		return err
	}
<<<<<<< HEAD

	if delId > 0 {
		// Record ID of the delete transaction
		err = adaptr.TopicUpdate(topic, map[string]interface{}{"DelId": delId})
		if err != nil {
			return err
		}

		// Soft-deleting will update one subscription, hard-deleting will ipdate all.
		// Soft- or hard- is defined by the forUSer being defined.
		return adaptr.SubsUpdate(topic, forUser, map[string]interface{}{"DelId": delId})
	}

=======

	if delId > 0 {
		// Record ID of the delete transaction
		err = adaptr.TopicUpdate(topic, map[string]interface{}{"DelId": delId})
		if err != nil {
			return err
		}

		// Soft-deleting will update one subscription, hard-deleting will ipdate all.
		// Soft- or hard- is defined by the forUSer being defined.
		return adaptr.SubsUpdate(topic, forUser, map[string]interface{}{"DelId": delId})
	}

>>>>>>> 5b9a8294
	return nil
}

func (MessagesObjMapper) GetAll(topic string, forUser types.Uid, opt *types.BrowseOpt) ([]types.Message, error) {
	return adaptr.MessageGetAll(topic, forUser, opt)
}

// Returns the ranges of deleted messages and the largesr DelId reported in the list
func (MessagesObjMapper) GetDeleted(topic string, forUser types.Uid, opt *types.BrowseOpt) ([]types.Range, int, error) {
	dmsgs, err := adaptr.MessageGetDeleted(topic, forUser, opt)
	if err != nil {
		return nil, 0, err
	}

	var ranges []types.Range
	var maxId int
	// Flatten out the ranges
	for _, dm := range dmsgs {
		if dm.DelId > maxId {
			maxId = dm.DelId
		}
		ranges = append(ranges, dm.SeqIdRanges...)
	}
	sort.Sort(types.RangeSorter(ranges))
	types.RangeSorter(ranges).Normalize()

	return ranges, maxId, nil
}

var authHandlers map[string]auth.AuthHandler

// Register an authentication scheme handler
func RegisterAuthScheme(name string, handler auth.AuthHandler) {
	if authHandlers == nil {
		authHandlers = make(map[string]auth.AuthHandler)
	}

	if handler == nil {
		panic("RegisterAuthScheme: scheme handler is nil")
	}
	if _, dup := authHandlers[name]; dup {
		panic("RegisterAuthScheme: called twice for scheme " + name)
	}
	authHandlers[name] = handler
}

func GetAuthHandler(name string) auth.AuthHandler {
	return authHandlers[name]
}

// Storage for device IDs, used to generate push notifications
type DeviceMapper struct{}

var Devices DeviceMapper

func (DeviceMapper) Update(uid types.Uid, oldDeviceId string, dev *types.DeviceDef) error {
	// If the old device Id is specified and it's different from the new ID, delete the old id
	if oldDeviceId != "" && (dev == nil || dev.DeviceId != oldDeviceId) {
		if err := adaptr.DeviceDelete(uid, oldDeviceId); err != nil {
			return err
		}
	}

	// Insert or update the new DeviceId if one is given.
	if dev != nil && dev.DeviceId != "" {
		return adaptr.DeviceUpsert(uid, dev)
	}
	return nil
}

func (DeviceMapper) GetAll(uid ...types.Uid) (map[types.Uid][]types.DeviceDef, int, error) {
	return adaptr.DeviceGetAll(uid...)
}

func (DeviceMapper) Delete(uid types.Uid, deviceId string) error {
	return adaptr.DeviceDelete(uid, deviceId)
}<|MERGE_RESOLUTION|>--- conflicted
+++ resolved
@@ -359,7 +359,6 @@
 	if err != nil {
 		return err
 	}
-<<<<<<< HEAD
 
 	if delId > 0 {
 		// Record ID of the delete transaction
@@ -373,21 +372,6 @@
 		return adaptr.SubsUpdate(topic, forUser, map[string]interface{}{"DelId": delId})
 	}
 
-=======
-
-	if delId > 0 {
-		// Record ID of the delete transaction
-		err = adaptr.TopicUpdate(topic, map[string]interface{}{"DelId": delId})
-		if err != nil {
-			return err
-		}
-
-		// Soft-deleting will update one subscription, hard-deleting will ipdate all.
-		// Soft- or hard- is defined by the forUSer being defined.
-		return adaptr.SubsUpdate(topic, forUser, map[string]interface{}{"DelId": delId})
-	}
-
->>>>>>> 5b9a8294
 	return nil
 }
 
